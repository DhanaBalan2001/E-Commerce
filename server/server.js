--- conflicted
+++ resolved
@@ -9,33 +9,6 @@
 import multer from 'multer';
 import cluster from 'cluster';
 import os from 'os';
-
-<<<<<<< HEAD
-=======
-dotenv.config();
-
-const __filename = fileURLToPath(import.meta.url);
-const __dirname = path.dirname(__filename);
-
-const app = express();
-const server = createServer(app);
-server.timeout = 0;
-server.keepAliveTimeout = 0;
-server.headersTimeout = 0;
-
-const io = new Server(server, {
-  cors: {
-    origin: [process.env.FRONTEND_URL || 'https://crackershop.netlify.app'],
-    methods: ['GET', 'POST']
-  },
-  pingTimeout: 0,
-  pingInterval: 0
-});
-let port = process.env.PORT || 5000;
-
-// Make io available globally
-app.set('io', io);
->>>>>>> c80bd954
 
 // Routes
 import authRoutes from './routes/auth.js';
@@ -83,7 +56,6 @@
 // Start server directly for now
 startServer();
 
-<<<<<<< HEAD
 function startServer() {
   const app = express();
   const server = createServer(app);
@@ -93,15 +65,6 @@
   server.keepAliveTimeout = 65000;
   server.headersTimeout = 66000;
   server.maxConnections = 1000;
-=======
-// CORS
-app.use(cors({
-  origin: [process.env.FRONTEND_URL || 'https://crackershop.netlify.app'],
-  credentials: true,
-  methods: ['GET', 'POST', 'PUT', 'DELETE', 'PATCH', 'OPTIONS'],
-  allowedHeaders: ['Content-Type', 'Authorization']
-}));
->>>>>>> c80bd954
 
   const io = new Server(server, {
     cors: {
@@ -212,20 +175,6 @@
   app.use('/api/giftboxes', cacheMiddleware(300), giftBoxRoutes);
   app.use('/', seoRoutes);
 
-<<<<<<< HEAD
-=======
-// Register routes
-app.use('/api/categories', categoryRoutes);
-app.use('/api/products', productRoutes);
-app.use('/api/auth', authRoutes);
-app.use('/api/admin/auth', adminAuthRoutes);
-app.use('/api/cart', cartRoutes);
-app.use('/api/orders', orderRoutes);
-app.use('/api/addresses', addressRoutes);
-app.use('/api/admin', adminRoutes);
-app.use('/api/contact', contactRoutes);
-
->>>>>>> c80bd954
 // Root route to show server is running
 app.get('/', (req, res) => {
   res.json({
@@ -237,29 +186,6 @@
       products: '/api/products',
       auth: '/api/auth',
       admin: '/api/admin'
-<<<<<<< HEAD
-=======
-    }
-  });
-});
-
-// Health check (excluded from rate limit by middleware)
-app.get('/api/health', async (req, res) => {
-  try {
-    // Test database connection
-    const dbState = mongoose.connection.readyState;
-    const dbStates = { 0: 'disconnected', 1: 'connected', 2: 'connecting', 3: 'disconnecting' };
-    
-    // Quick product count test
-    let productCount = 'N/A';
-    if (dbState === 1) {
-      try {
-        const Product = mongoose.model('Product');
-        productCount = await Product.countDocuments();
-      } catch (err) {
-        productCount = `Error: ${err.message}`;
-      }
->>>>>>> c80bd954
     }
   });
 });
