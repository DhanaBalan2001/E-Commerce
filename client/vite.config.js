--- conflicted
+++ resolved
@@ -5,21 +5,16 @@
   const API_BASE = process.env.VITE_API_BASE_URL;
 
   return {
-<<<<<<< HEAD
     plugins: [react({
       babel: {
         plugins: mode === 'production' ? [['babel-plugin-react-remove-properties', { properties: ['data-testid'] }]] : []
       }
     })],
-=======
-    plugins: [react()],
->>>>>>> c80bd954
     define: { global: 'globalThis' },
     build: {
       outDir: 'dist',
       assetsDir: 'assets',
       sourcemap: false,
-<<<<<<< HEAD
       minify: 'terser',
       terserOptions: {
         compress: {
@@ -41,9 +36,6 @@
         }
       },
       chunkSizeWarningLimit: 1000
-=======
-      rollupOptions: { output: { manualChunks: undefined } },
->>>>>>> c80bd954
     },
     server: {
       port: 5173,
@@ -54,15 +46,11 @@
               target: API_BASE,
               changeOrigin: true,
               secure: false,
-<<<<<<< HEAD
               timeout: 30000
-=======
->>>>>>> c80bd954
             },
           }
         : undefined,
     },
-<<<<<<< HEAD
     optimizeDeps: {
       include: ['react', 'react-dom', 'axios', 'bootstrap'],
       exclude: ['@vite/client', '@vite/env']
@@ -70,7 +58,5 @@
     esbuild: {
       logOverride: { 'this-is-undefined-in-esm': 'silent' }
     }
-=======
->>>>>>> c80bd954
   };
 });