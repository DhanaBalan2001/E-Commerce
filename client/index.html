<!doctype html>
<html lang="en">
  <head>
    <meta charset="UTF-8" />
    <link rel="icon" type="image/svg+xml" href="/vite.svg" />
    <meta name="viewport" content="width=device-width, initial-scale=1.0" />
<<<<<<< HEAD
    
    <!-- SEO Meta Tags -->
    <title>Sindhu Crackers - Premium Fireworks & Crackers Online Store</title>
    <meta name="description" content="Buy premium quality crackers and fireworks online at Sindhu Crackers. Wide range of Diwali crackers, sparklers, rockets, and celebration fireworks with safe delivery." />
    <meta name="keywords" content="crackers, fireworks, diwali crackers, sparklers, rockets, celebration, online crackers, sindhu crackers, fireworks store" />
    <meta name="author" content="Sindhu Crackers" />
    <meta name="robots" content="index, follow" />
    
    <!-- Open Graph Meta Tags -->
    <meta property="og:title" content="Sindhu Crackers - Premium Fireworks & Crackers Online" />
    <meta property="og:description" content="Buy premium quality crackers and fireworks online. Wide range of Diwali crackers with safe delivery." />
    <meta property="og:type" content="website" />
    <meta property="og:url" content="https://sindhucrackers.com" />
    <meta property="og:image" content="https://sindhucrackers.com/og-image.jpg" />
    
    <!-- Twitter Card Meta Tags -->
    <meta name="twitter:card" content="summary_large_image" />
    <meta name="twitter:title" content="Sindhu Crackers - Premium Fireworks Online" />
    <meta name="twitter:description" content="Buy premium quality crackers and fireworks online with safe delivery." />
    <meta name="twitter:image" content="https://sindhucrackers.com/og-image.jpg" />
    
    <!-- Canonical URL -->
    <link rel="canonical" href="https://sindhucrackers.com" />
    
    <!-- Schema.org JSON-LD -->
    <script type="application/ld+json">
    {
      "@context": "https://schema.org",
      "@type": "Store",
      "name": "Sindhu Crackers",
      "description": "Premium fireworks and crackers online store",
      "url": "https://sindhucrackers.com",
      "telephone": "+91-XXXXXXXXXX",
      "address": {
        "@type": "PostalAddress",
        "addressCountry": "IN"
      },
      "sameAs": [
        "https://www.facebook.com/sindhucrackers",
        "https://www.instagram.com/sindhucrackers"
      ]
    }
    </script>

=======
    <title>Sindhu Crackers</title>
    <script src="https://checkout.razorpay.com/v1/checkout.js"></script>
>>>>>>> c80bd954
  </head>
  <body>
    <div id="root"></div>
    <script type="module" src="/src/main.jsx"></script>
  </body>
</html><|MERGE_RESOLUTION|>--- conflicted
+++ resolved
@@ -4,7 +4,6 @@
     <meta charset="UTF-8" />
     <link rel="icon" type="image/svg+xml" href="/vite.svg" />
     <meta name="viewport" content="width=device-width, initial-scale=1.0" />
-<<<<<<< HEAD
     
     <!-- SEO Meta Tags -->
     <title>Sindhu Crackers - Premium Fireworks & Crackers Online Store</title>
@@ -48,11 +47,9 @@
       ]
     }
     </script>
-
-=======
-    <title>Sindhu Crackers</title>
+    
+    <!-- Payment Gateway -->
     <script src="https://checkout.razorpay.com/v1/checkout.js"></script>
->>>>>>> c80bd954
   </head>
   <body>
     <div id="root"></div>
