--- conflicted
+++ resolved
@@ -74,8 +74,6 @@
   };
 
 
-<<<<<<< HEAD
-
   // Fetch categories from backend
   const fetchCategories = async () => {
     try {
@@ -100,37 +98,8 @@
       setCategoriesLoading(false);
     }
   };
-=======
->>>>>>> c80bd954
 
   useEffect(() => {
-<<<<<<< HEAD
-=======
-    const fetchCategories = async () => {
-      try {
-        setCategoriesLoading(true);
-        setError(null);
-        
-        const response = await fetch(`${import.meta.env.VITE_API_BASE_URL}/api/categories`);
-        const data = await response.json();
-        
-        // Handle different response structures
-        if (data.success !== false) {
-          setCategories(data.categories || data || []);
-        } else {
-          throw new Error(data.message || 'Failed to fetch categories');
-        }
-        
-      } catch (err) {
-        console.error('Error fetching categories:', err);
-        setError(err.message);
-        setCategories([]);
-      } finally {
-        setCategoriesLoading(false);
-      }
-    };
-
->>>>>>> c80bd954
     fetchCategories();
     
     // Listen for category updates
@@ -148,7 +117,6 @@
   }, []);
 
   // Fetch bestseller products from backend
-<<<<<<< HEAD
   const fetchBestSellers = async () => {
     try {
       setLoading(true);
@@ -162,30 +130,6 @@
         setBestSellers(data.products || data || []);
       } else {
         throw new Error(data.message || 'Failed to fetch featured products');
-=======
-  useEffect(() => {
-    const fetchBestSellers = async () => {
-      try {
-        setLoading(true);
-        setError(null);
-        
-        const response = await fetch(`${import.meta.env.VITE_API_BASE_URL}/api/products/featured`);
-        const data = await response.json();
-        
-        // Handle different response structures
-        if (data.success !== false) {
-          setBestSellers(data.products || data || []);
-        } else {
-          throw new Error(data.message || 'Failed to fetch featured products');
-        }
-        
-      } catch (err) {
-        console.error('Error fetching bestsellers:', err);
-        setError(err.message);
-        setBestSellers([]);
-      } finally {
-        setLoading(false);
->>>>>>> c80bd954
       }
       
     } catch (err) {
@@ -223,7 +167,6 @@
   }, []);
 
   // Fetch recent reviews from backend
-<<<<<<< HEAD
   const fetchRecentReviews = async () => {
     try {
       setReviewsLoading(true);
@@ -237,29 +180,6 @@
         setReviews(data.reviews || data || []);
       } else {
         throw new Error(data.message || 'Failed to fetch reviews');
-=======
-  useEffect(() => {
-    const fetchRecentReviews = async () => {
-      try {
-        setReviewsLoading(true);
-        setError(null);
-        
-        const response = await fetch(`${import.meta.env.VITE_API_BASE_URL}/api/products/reviews/recent?limit=6`);
-        const data = await response.json();
-        
-        // Handle different response structures
-        if (data.success !== false) {
-          setReviews(data.reviews || data || []);
-        } else {
-          throw new Error(data.message || 'Failed to fetch reviews');
-        }
-        
-      } catch (err) {
-        console.error('Error fetching reviews:', err);
-        setReviews([]);
-      } finally {
-        setReviewsLoading(false);
->>>>>>> c80bd954
       }
       
     } catch (err) {
